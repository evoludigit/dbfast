--- conflicted
+++ resolved
@@ -34,11 +34,7 @@
 [dev-dependencies]
 criterion = { version = "0.7", features = ["html_reports"] }
 tempfile = "3.8"
-<<<<<<< HEAD
-testcontainers = "0.15"
-=======
 testcontainers = "0.25"
->>>>>>> e5d6c0bd
 assert_cmd = "2.0"
 
 [[bench]]
