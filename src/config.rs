--- conflicted
+++ resolved
@@ -66,10 +66,7 @@
 
 impl Config {
     /// Create a new configuration with default values
-<<<<<<< HEAD
-=======
     #[must_use]
->>>>>>> 1fea2e2c
     pub fn new(repo_path: &str, template_name: &str) -> Self {
         let mut environments = HashMap::new();
         environments.insert(
