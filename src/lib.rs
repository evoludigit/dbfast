//! `DBFast` - A high-performance database library
//!
//! This library provides fast database operations with modern async/await support.

#![warn(
    clippy::all,
    clippy::pedantic,
    clippy::nursery,
    clippy::cargo,
    missing_docs,
    rust_2018_idioms
)]
#![allow(
    clippy::missing_errors_doc,
    clippy::missing_panics_doc,
    clippy::multiple_crate_versions,
    clippy::module_name_repetitions,
    clippy::unused_async
)]

<<<<<<< HEAD
/// CLI interface for DBFast
pub mod cli;
/// CLI commands
pub mod commands;
/// Configuration management for DBFast
=======
/// CLI interface for `DBFast`
pub mod cli;
/// CLI commands
pub mod commands;
/// Configuration management for `DBFast`
>>>>>>> 1fea2e2c
pub mod config;
pub mod connection;
/// Database connection and pooling
pub mod database;
<<<<<<< HEAD
=======
/// Environment filtering for deployments
pub mod environment;
>>>>>>> 1fea2e2c
/// Error handling
pub mod error;
pub mod query;
/// File scanning and hash calculation
pub mod scanner;

pub use config::Config;
pub use connection::Connection;
pub use database::DatabasePool;
pub use query::QueryBuilder;
pub use scanner::FileScanner;

/// Library version
pub const VERSION: &str = env!("CARGO_PKG_VERSION");

/// Simple hello world function for testing
#[must_use]
pub fn hello_world() -> String {
    "Hello, World from DBFast!".to_string()
}

#[cfg(test)]
mod tests {
    use super::*;

    #[test]
    fn test_version() {
        assert_eq!(VERSION, env!("CARGO_PKG_VERSION"));
    }

    #[test]
    fn test_hello_world() {
        assert_eq!(hello_world(), "Hello, World from DBFast!");
    }
}<|MERGE_RESOLUTION|>--- conflicted
+++ resolved
@@ -18,28 +18,17 @@
     clippy::unused_async
 )]
 
-<<<<<<< HEAD
-/// CLI interface for DBFast
-pub mod cli;
-/// CLI commands
-pub mod commands;
-/// Configuration management for DBFast
-=======
 /// CLI interface for `DBFast`
 pub mod cli;
 /// CLI commands
 pub mod commands;
 /// Configuration management for `DBFast`
->>>>>>> 1fea2e2c
 pub mod config;
 pub mod connection;
 /// Database connection and pooling
 pub mod database;
-<<<<<<< HEAD
-=======
 /// Environment filtering for deployments
 pub mod environment;
->>>>>>> 1fea2e2c
 /// Error handling
 pub mod error;
 pub mod query;
